--- conflicted
+++ resolved
@@ -2,11 +2,7 @@
 edition = "2021"
 
 name = "vsmtp"
-<<<<<<< HEAD
-version = "1.3.0-rc.0"
-=======
 version = "1.3.0-rc.1"
->>>>>>> 24a29504
 license = "GPL-3.0-only"
 
 authors = ["Team viridIT <https://viridit.com/>"]
@@ -58,15 +54,9 @@
 path = "./src/vsmtp/src/lib.rs"
 
 [dependencies]
-<<<<<<< HEAD
-vsmtp-common = { path = "./src/vsmtp/vsmtp-common", version = "1.3.0-rc.0" }
-vsmtp-server = { path = "./src/vsmtp/vsmtp-server", version = "1.3.0-rc.0" }
-vsmtp-config = { path = "./src/vsmtp/vsmtp-config", version = "1.3.0-rc.0" }
-=======
 vsmtp-common = { path = "./src/vsmtp/vsmtp-common", version = "1.3.0-rc.1" }
 vsmtp-server = { path = "./src/vsmtp/vsmtp-server", version = "1.3.0-rc.1" }
 vsmtp-config = { path = "./src/vsmtp/vsmtp-config", version = "1.3.0-rc.1" }
->>>>>>> 24a29504
 vsmtp-rule-engine = { path = "./src/vsmtp/vsmtp-rule-engine", version = "1.3.0-rc.0" }
 
 clap = { version = "3.2.20", features = ["derive"] }
