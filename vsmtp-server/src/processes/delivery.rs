--- conflicted
+++ resolved
@@ -58,14 +58,9 @@
         "vDeliver (delivery) booting, flushing queue.",
     );
 
-<<<<<<< HEAD
-    let resolvers =
-        vsmtp_config::build_resolvers(&config).context("could not initialize dns for delivery")?;
-=======
-    let dns = std::sync::Arc::new(
-        vsmtp_config::build_dns(&config).context("could not initialize the delivery dns")?,
+    let resolvers = std::sync::Arc::new(
+        vsmtp_config::build_resolvers(&config).context("could not initialize dns for delivery")?,
     );
->>>>>>> adbc21bf
 
     flush_deliver_queue(&config, &resolvers, &rule_engine).await?;
 
@@ -75,25 +70,9 @@
     loop {
         tokio::select! {
             Some(pm) = delivery_receiver.recv() => {
-<<<<<<< HEAD
-                if let Err(error) = handle_one_in_delivery_queue(
-                    &config,
-                    &resolvers,
-                    &std::path::PathBuf::from_iter([
-                        Queue::Deliver.to_path(&config.server.queues.dirpath)?,
-                        std::path::Path::new(&pm.message_id).to_path_buf(),
-                    ]),
-                    &rule_engine,
-                )
-                .await {
-                    log::error!(target: DELIVER, "could not deliver email '{}': {error:?}", pm.message_id);
-                }
-=======
-                // FIXME: transports are mutable, so must be in a mutex
-                // for a delivery in a separated thread...
                 let copy_config = config.clone();
                 let copy_rule_engine = rule_engine.clone();
-                let copy_dns = dns.clone();
+                let copy_resolvers = resolvers.clone();
                 tokio::spawn(async move {
                     let path = match Queue::Deliver.to_path(&copy_config.server.queues.dirpath) {
                         Ok(path) => path,
@@ -102,7 +81,7 @@
 
                     if let Err(error) = handle_one_in_delivery_queue(
                         &copy_config,
-                        &copy_dns,
+                        &copy_resolvers,
                         &std::path::PathBuf::from_iter([
                             path,
                             std::path::Path::new(&pm.message_id).to_path_buf(),
@@ -113,7 +92,6 @@
                         log::error!(target: DELIVER, "could not deliver email '{}': {error:?}", pm.message_id);
                     }
                 });
->>>>>>> adbc21bf
 
                 if cfg!(test) {
                     return Ok(());
