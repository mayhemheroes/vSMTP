use crate::{
    processes::delivery::{add_trace_information, move_to_queue, send_email},
    queue::Queue,
};
use trust_dns_resolver::TokioAsyncResolver;
use vsmtp_common::{
    mail_context::MailContext,
    re::{
        anyhow::{self, Context},
        log,
    },
    status::Status,
    transfer::EmailTransferStatus,
};
use vsmtp_config::{log_channel::DELIVER, Config};
use vsmtp_rule_engine::rule_engine::{RuleEngine, RuleState};

/// read all entries from the deliver queue & tries to send them.
pub async fn flush_deliver_queue(
    config: &Config,
    resolvers: &std::collections::HashMap<String, TokioAsyncResolver>,
    rule_engine: &std::sync::Arc<std::sync::RwLock<RuleEngine>>,
) -> anyhow::Result<()> {
    let dir_entries = std::fs::read_dir(Queue::Deliver.to_path(&config.server.queues.dirpath)?)?;
    for path in dir_entries {
        if let Err(e) =
            handle_one_in_delivery_queue(config, resolvers, &path?.path(), rule_engine).await
        {
            log::warn!("{}", e);
        }
    }

    Ok(())
}

/// handle and send one email pulled from the delivery queue.
///
/// # Args
/// * `config` - the server's config.
/// * `resolvers` - a list of dns with their associated domains.
/// * `path` - the path to the message file.
/// * `rule_engine` - an instance of the rule engine.
///
/// # Errors
/// * failed to open the email.
/// * failed to parse the email.
/// * failed to send an email.
/// * rule engine mutex is poisoned.
/// * failed to add trace data to the email.
/// * failed to copy the email to other queues or remove it from the delivery queue.
///
/// # Panics
pub async fn handle_one_in_delivery_queue(
    config: &Config,
    resolvers: &std::collections::HashMap<String, TokioAsyncResolver>,
    path: &std::path::Path,
    rule_engine: &std::sync::Arc<std::sync::RwLock<RuleEngine>>,
) -> anyhow::Result<()> {
    let message_id = path.file_name().and_then(std::ffi::OsStr::to_str).unwrap();

    log::trace!(
        target: DELIVER,
        "vDeliver (delivery) email received '{}'",
        message_id
    );

    let ctx = MailContext::from_file(path).with_context(|| {
        format!(
            "failed to deserialize email in delivery queue '{}'",
            &message_id
        )
    })?;

    let mut state = RuleState::with_context(config, ctx);

    let result = rule_engine
        .read()
        .map_err(|_| anyhow::anyhow!("rule engine mutex poisoned"))?
        .run_when(&mut state, &vsmtp_common::state::StateSMTP::Delivery);
    {
        // FIXME: cloning here to prevent send_email async error with mutex guard.
        //        the context is wrapped in an RwLock because of the receiver.
        //        find a way to mutate the context in the rule engine without
        //        using a RwLock.
        let mut ctx = state.get_context().read().unwrap().clone();

        add_trace_information(config, &mut ctx, result)?;

        if result == Status::Deny {
            // we update rcpt email status and write to dead queue in case of a deny.
            for rcpt in &mut ctx.envelop.rcpt {
                rcpt.email_status =
                    EmailTransferStatus::Failed("rule engine denied the email.".to_string());
            }
            Queue::Dead.write_to_queue(config, &ctx)?;
        } else {
            let metadata = ctx
                .metadata
                .as_ref()
                .ok_or_else(|| anyhow::anyhow!("metadata not available on delivery"))?;

            ctx.envelop.rcpt = send_email(
                config,
                resolvers,
                metadata,
                &ctx.envelop.mail_from,
                &ctx.envelop.rcpt,
                &ctx.body,
            )
            .await
            .with_context(|| {
                format!("failed to send '{message_id}' located in the delivery queue")
            })?;

            move_to_queue(config, &ctx)?;
        };
    }

    // after processing the email is removed from the delivery queue.
    std::fs::remove_file(path)
        .with_context(|| format!("failed to remove '{message_id}' from the delivery queue"))?;

    Ok(())
}

#[cfg(test)]
mod tests {
    use super::handle_one_in_delivery_queue;
    use crate::queue::Queue;
    use vsmtp_common::{
        address::Address,
        envelop::Envelop,
        mail_context::{Body, MailContext, MessageMetadata},
        rcpt::Rcpt,
        transfer::{EmailTransferStatus, Transfer},
    };
    use vsmtp_config::build_resolvers;
    use vsmtp_rule_engine::rule_engine::RuleEngine;
    use vsmtp_test::config;

    #[tokio::test]
    async fn basic() {
        let mut config = config::local_test();
        config.server.queues.dirpath = "./tmp".into();
        config.app.vsl.filepath = "./src/tests/empty_main.vsl".into();

        let now = std::time::SystemTime::now();

        let resolvers = build_resolvers(&config).unwrap();

        Queue::Deliver
            .write_to_queue(
                &config,
                &MailContext {
                    connection_timestamp: now,
                    client_addr: "127.0.0.1:80".parse().unwrap(),
                    envelop: Envelop {
                        helo: "client.com".to_string(),
                        mail_from: Address::try_from("from@testserver.com".to_string()).unwrap(),
                        rcpt: vec![
                            Rcpt {
                                address: Address::try_from("to+1@client.com".to_string()).unwrap(),
                                transfer_method: Transfer::Maildir,
                                email_status: EmailTransferStatus::Waiting,
                            },
                            Rcpt {
                                address: Address::try_from("to+2@client.com".to_string()).unwrap(),
                                transfer_method: Transfer::Maildir,
                                email_status: EmailTransferStatus::Waiting,
                            },
                        ],
                    },
                    body: Body::Raw("Date: bar\r\nFrom: foo\r\nHello world\r\n".to_string()),
                    metadata: Some(MessageMetadata {
                        timestamp: now,
<<<<<<< HEAD
                        message_id: "deliver_test_basic".to_string(),
=======
                        message_id: "message_from_deliver_to_deferred".to_string(),
>>>>>>> 344b1435
                        skipped: None,
                    }),
                },
            )
            .unwrap();

        let rule_engine = std::sync::Arc::new(std::sync::RwLock::new(
            RuleEngine::new(&Some(config.app.vsl.filepath.clone())).unwrap(),
        ));

        handle_one_in_delivery_queue(
            &config,
<<<<<<< HEAD
            &resolvers,
=======
            &dns,
>>>>>>> 344b1435
            &config
                .server
                .queues
                .dirpath
<<<<<<< HEAD
                .join("deliver/deliver_test_basic"),
=======
                .join("deliver/message_from_deliver_to_deferred"),
>>>>>>> 344b1435
            &rule_engine,
        )
        .await
        .unwrap();

        assert!(config
            .server
            .queues
            .dirpath
            .join("deferred/message_from_deliver_to_deferred")
            .exists());
    }
}<|MERGE_RESOLUTION|>--- conflicted
+++ resolved
@@ -173,11 +173,7 @@
                     body: Body::Raw("Date: bar\r\nFrom: foo\r\nHello world\r\n".to_string()),
                     metadata: Some(MessageMetadata {
                         timestamp: now,
-<<<<<<< HEAD
-                        message_id: "deliver_test_basic".to_string(),
-=======
                         message_id: "message_from_deliver_to_deferred".to_string(),
->>>>>>> 344b1435
                         skipped: None,
                     }),
                 },
@@ -190,20 +186,12 @@
 
         handle_one_in_delivery_queue(
             &config,
-<<<<<<< HEAD
             &resolvers,
-=======
-            &dns,
->>>>>>> 344b1435
             &config
                 .server
                 .queues
                 .dirpath
-<<<<<<< HEAD
-                .join("deliver/deliver_test_basic"),
-=======
                 .join("deliver/message_from_deliver_to_deferred"),
->>>>>>> 344b1435
             &rule_engine,
         )
         .await
